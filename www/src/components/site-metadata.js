--- conflicted
+++ resolved
@@ -5,32 +5,13 @@
 import { useLocale } from "./I18nContext"
 import gatsbyIcon from "../assets/gatsby-icon.png"
 
-<<<<<<< HEAD
 const SiteMetadata = ({ pathname, locale }) => {
   const { siteUrl, title, twitter } = useSiteMetadata()
 
+  const locale = useLocale()
   // Note: `location.href` isn't available on server-side so we must get it from `pathname`:
   // https://css-tricks.com/how-to-the-get-current-page-url-in-gatsby/#article-header-id-4
   const href = `${siteUrl}${pathname}`
-=======
-const SiteMetadata = ({ pathname }) => {
-  const {
-    site: {
-      siteMetadata: { siteUrl, title, twitter },
-    },
-  } = useStaticQuery(graphql`
-    query SiteMetadata {
-      site {
-        siteMetadata {
-          siteUrl
-          title
-          twitter
-        }
-      }
-    }
-  `)
-  const locale = useLocale()
->>>>>>> 24db74b9
 
   return (
     <Helmet defer={false} defaultTitle={title} titleTemplate={`%s | ${title}`}>

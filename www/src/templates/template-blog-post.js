/** @jsx jsx */
import { jsx } from "theme-ui"
import React from "react"
<<<<<<< HEAD
import { Link, graphql } from "gatsby"
=======
import { Helmet } from "react-helmet"
import { graphql } from "gatsby"
>>>>>>> 24db74b9
import Img from "gatsby-image"
import { MDXRenderer } from "gatsby-plugin-mdx"

import BlogPostMetadata from "../components/blog-post-metadata"
import { mediaQueries } from "gatsby-design-tokens/dist/theme-gatsbyjs-org"
import Link from "../components/localized-link"
import Container from "../components/container"
import EmailCaptureForm from "../components/email-capture-form"
import TagsSection from "../components/tags-section"
import Avatar from "../components/avatar"
import PrevAndNext from "../components/prev-and-next"
import FooterLinks from "../components/shared/footer-links"

class BlogPostTemplate extends React.Component {
  render() {
    const {
      pageContext: { prev, next },
      data: { mdx: post },
    } = this.props
    const BioLine = ({ children }) => (
      <p
        sx={{
          color: `textMuted`,
          fontFamily: `heading`,
          lineHeight: `dense`,
          m: 0,
        }}
      >
        {children}
      </p>
    )

    return (
      <>
        <Container>
          {
            // TODO
            // - settle on `docSearch-content` as selector to identify
            //   Algolia DocSearch content
            // - make use of components/docsearch-content in place of <main>
            //
            // `post` and `post-body` are only in use as selectors in the
            // docsearch config for gatsbyjs.org for individual blog posts:
            // https://github.com/algolia/docsearch-configs/blob/89706210b62e2f384e52ca1b104f92bc0e225fff/configs/gatsbyjs.json#L71-L76
          }
          <main id={`reach-skip-nav`} className="post docSearch-content">
<<<<<<< HEAD
            <BlogPostMetadata post={post} />
=======
            {/* Add long list of social meta tags */}
            <Helmet>
              <title>{post.frontmatter.title}</title>
              <link
                rel="author"
                href={`https://gatsbyjs.org${post.frontmatter.author.fields.slug}`}
              />
              <meta name="description" content={post.fields.excerpt} />

              <meta name="twitter:description" content={post.fields.excerpt} />
              <meta name="twitter:card" content={post.frontmatter.twittercard || 'summary'} />
              <meta property="og:description" content={post.fields.excerpt} />
              <meta property="og:title" content={post.frontmatter.title} />
              <meta property="og:url" content={href} />
              {post.frontmatter.image && (
                <meta
                  property="og:image"
                  content={`https://gatsbyjs.org${post.frontmatter.image.childImageSharp.resize.src}`}
                />
              )}
              {post.frontmatter.image && (
                <meta
                  name="twitter:image"
                  content={`https://gatsbyjs.org${post.frontmatter.image.childImageSharp.resize.src}`}
                />
              )}
              <meta property="og:type" content="article" />
              <meta
                name="article:author"
                content={post.frontmatter.author.id}
              />
              <meta
                name="twitter:creator"
                content={post.frontmatter.author.twitter}
              />
              <meta name="author" content={post.frontmatter.author.id} />
              <meta name="twitter:label1" content="Reading time" />
              <meta
                name="twitter:data1"
                content={`${post.timeToRead} min read`}
              />
              <meta
                name="article:published_time"
                content={post.frontmatter.rawDate}
              />
              {canonicalLink}
            </Helmet>
>>>>>>> 24db74b9
            <div sx={{ display: `flex`, flexDirection: `column` }}>
              <section
                sx={{
                  display: `flex`,
                  mb: 5,
                  [mediaQueries.md]: {
                    mt: 3,
                    mb: 9,
                  },
                }}
              >
                <div css={{ flex: `0 0 auto` }}>
                  <Link
                    to={post.frontmatter.author.fields.slug}
                    css={{ "&&": { borderBottom: 0 } }}
                  >
                    <Avatar
                      image={
                        post.frontmatter.author.avatar.childImageSharp.fixed
                      }
                      overrideCSS={{ mr: 5 }}
                    />
                  </Link>
                </div>
                <div css={{ flex: `1 1 auto` }}>
                  <Link to={post.frontmatter.author.fields.slug}>
                    <h4
                      sx={{
                        fontSize: 3,
                        mb: 1,
                        color: `link.color`,
                      }}
                    >
                      <span
                        sx={{
                          borderBottom: t =>
                            `1px solid ${t.colors.link.border}`,
                          transition: t =>
                            `all ${t.transition.speed.fast} ${t.transition.curve.default}`,
                          "&:hover": { borderColor: `link.hoverBorder` },
                        }}
                      >
                        {post.frontmatter.author.id}
                      </span>
                    </h4>
                  </Link>
                  <BioLine>{post.frontmatter.author.bio}</BioLine>
                  <BioLine>
                    {post.timeToRead} min read · {post.frontmatter.date}
                    {post.frontmatter.canonicalLink && (
                      <span>
                        {` `}
                        (originally published at
                        {` `}
                        <a href={post.frontmatter.canonicalLink}>
                          {post.fields.publishedAt}
                        </a>
                        )
                      </span>
                    )}
                  </BioLine>
                </div>
              </section>
              <h1
                sx={{
                  marginTop: 0,
                  order: 0,
                  letterSpacing: `tight`,
                  lineHeight: `dense`,
                  fontSize: [6, 7, 8, 9, 11],
                  [mediaQueries.lg]: {
                    mb: 8,
                  },
                }}
              >
                {post.frontmatter.title}
              </h1>
              {post.frontmatter.image &&
                post.frontmatter.showImageInArticle !== false && (
                  <div
                    sx={{
                      mt: 8,
                      mb: 12,
                      [mediaQueries.lg]: {
                        ml: `-8em`,
                      },
                    }}
                  >
                    <Img fluid={post.frontmatter.image.childImageSharp.fluid} />
                    {post.frontmatter.imageAuthor &&
                      post.frontmatter.imageAuthorLink && (
                        <em>
                          Image by
                          {` `}
                          <a href={post.frontmatter.imageAuthorLink}>
                            {post.frontmatter.imageAuthor}
                          </a>
                        </em>
                      )}
                  </div>
                )}
            </div>
            <section className="post-body">
              <MDXRenderer>{post.body}</MDXRenderer>
            </section>
            <TagsSection tags={post.frontmatter.tags} />
            <EmailCaptureForm />
          </main>
        </Container>
        <div
          sx={{
            borderTop: t => `1px solid ${t.colors.ui.border}`,
            mt: 9,
            [mediaQueries.md]: { pt: 5 },
            [mediaQueries.lg]: { pt: 7 },
          }}
        >
          <Container>
            <PrevAndNext prev={prev} next={next} />
          </Container>
          <FooterLinks />
        </div>
      </>
    )
  }
}

export default BlogPostTemplate

export const pageQuery = graphql`
  query($slug: String!) {
    mdx(fields: { slug: { eq: $slug } }) {
      body
      timeToRead
      fields {
        slug
        excerpt
        publishedAt
      }
      frontmatter {
        title
        date(formatString: "MMMM Do YYYY")
        rawDate: date
        canonicalLink
        tags
        image {
          childImageSharp {
            resize(width: 1500) {
              src
            }
            fluid(maxWidth: 786) {
              ...GatsbyImageSharpFluid
            }
          }
        }
        imageAuthor
        imageAuthorLink
        imageTitle
        showImageInArticle
        twittercard
        author {
          id
          bio
          twitter
          avatar {
            childImageSharp {
              fixed(
                width: 64
                height: 64
                quality: 75
                traceSVG: {
                  turdSize: 10
                  background: "#f6f2f8"
                  color: "#e0d6eb"
                }
              ) {
                ...GatsbyImageSharpFixed_tracedSVG
              }
            }
          }
          fields {
            slug
          }
        }
      }
    }
  }
`<|MERGE_RESOLUTION|>--- conflicted
+++ resolved
@@ -1,12 +1,7 @@
 /** @jsx jsx */
 import { jsx } from "theme-ui"
 import React from "react"
-<<<<<<< HEAD
-import { Link, graphql } from "gatsby"
-=======
-import { Helmet } from "react-helmet"
 import { graphql } from "gatsby"
->>>>>>> 24db74b9
 import Img from "gatsby-image"
 import { MDXRenderer } from "gatsby-plugin-mdx"
 
@@ -53,57 +48,7 @@
             // https://github.com/algolia/docsearch-configs/blob/89706210b62e2f384e52ca1b104f92bc0e225fff/configs/gatsbyjs.json#L71-L76
           }
           <main id={`reach-skip-nav`} className="post docSearch-content">
-<<<<<<< HEAD
             <BlogPostMetadata post={post} />
-=======
-            {/* Add long list of social meta tags */}
-            <Helmet>
-              <title>{post.frontmatter.title}</title>
-              <link
-                rel="author"
-                href={`https://gatsbyjs.org${post.frontmatter.author.fields.slug}`}
-              />
-              <meta name="description" content={post.fields.excerpt} />
-
-              <meta name="twitter:description" content={post.fields.excerpt} />
-              <meta name="twitter:card" content={post.frontmatter.twittercard || 'summary'} />
-              <meta property="og:description" content={post.fields.excerpt} />
-              <meta property="og:title" content={post.frontmatter.title} />
-              <meta property="og:url" content={href} />
-              {post.frontmatter.image && (
-                <meta
-                  property="og:image"
-                  content={`https://gatsbyjs.org${post.frontmatter.image.childImageSharp.resize.src}`}
-                />
-              )}
-              {post.frontmatter.image && (
-                <meta
-                  name="twitter:image"
-                  content={`https://gatsbyjs.org${post.frontmatter.image.childImageSharp.resize.src}`}
-                />
-              )}
-              <meta property="og:type" content="article" />
-              <meta
-                name="article:author"
-                content={post.frontmatter.author.id}
-              />
-              <meta
-                name="twitter:creator"
-                content={post.frontmatter.author.twitter}
-              />
-              <meta name="author" content={post.frontmatter.author.id} />
-              <meta name="twitter:label1" content="Reading time" />
-              <meta
-                name="twitter:data1"
-                content={`${post.timeToRead} min read`}
-              />
-              <meta
-                name="article:published_time"
-                content={post.frontmatter.rawDate}
-              />
-              {canonicalLink}
-            </Helmet>
->>>>>>> 24db74b9
             <div sx={{ display: `flex`, flexDirection: `column` }}>
               <section
                 sx={{

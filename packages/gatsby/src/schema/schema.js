--- conflicted
+++ resolved
@@ -309,16 +309,7 @@
           ...type.config,
           types: () => {
             if (type.config.types) {
-<<<<<<< HEAD
-              // handle thunk
-              const types = _.isFunction(type.config.types)
-                ? type.config.types()
-                : type.config.types
-
-              return types.map(typeName =>
-=======
               return type.config.types.map(typeName =>
->>>>>>> 4b458575
                 schemaComposer.getOTC(typeName).getType()
               )
             } else {

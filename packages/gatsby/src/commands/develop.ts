--- conflicted
+++ resolved
@@ -36,270 +36,6 @@
   telemetry.trackCli(`DEVELOP_STOP`)
 })
 
-<<<<<<< HEAD
-=======
-type ActivityTracker = any // TODO: Replace this with proper type once reporter is typed
-
-interface IServer {
-  compiler: webpack.Compiler
-  listener: http.Server | https.Server
-  webpackActivity: ActivityTracker
-}
-
-async function startServer(program: IProgram): Promise<IServer> {
-  const indexHTMLActivity = report.phantomActivity(`building index.html`, {})
-  indexHTMLActivity.start()
-  const directory = program.directory
-  const directoryPath = withBasePath(directory)
-  const workerPool = WorkerPool.create()
-  const createIndexHtml = async (activity: ActivityTracker): Promise<void> => {
-    try {
-      await buildHTML({
-        program,
-        stage: BuildHTMLStage.DevelopHTML,
-        pagePaths: [`/`],
-        workerPool,
-        activity,
-      })
-    } catch (err) {
-      if (err.name !== `WebpackError`) {
-        report.panic(err)
-        return
-      }
-      report.panic(
-        report.stripIndent`
-          There was an error compiling the html.js component for the development server.
-
-          See our docs page on debugging HTML builds for help https://gatsby.dev/debug-html
-        `,
-        err
-      )
-    }
-  }
-
-  await createIndexHtml(indexHTMLActivity)
-
-  indexHTMLActivity.end()
-
-  // report.stateUpdate(`webpack`, `IN_PROGRESS`)
-
-  const webpackActivity = report.activityTimer(`Building development bundle`, {
-    id: `webpack-develop`,
-  })
-  webpackActivity.start()
-
-  const devConfig = await webpackConfig(
-    program,
-    directory,
-    `develop`,
-    program.port,
-    { parentSpan: webpackActivity.span }
-  )
-
-  const compiler = webpack(devConfig)
-
-  /**
-   * Set up the express app.
-   **/
-  const app = express()
-  app.use(telemetry.expressMiddleware(`DEVELOP`))
-  app.use(
-    webpackHotMiddleware(compiler, {
-      log: false,
-      path: `/__webpack_hmr`,
-      heartbeat: 10 * 1000,
-    })
-  )
-
-  app.use(cors())
-
-  /**
-   * Pattern matching all endpoints with graphql or graphiql with 1 or more leading underscores
-   */
-  const graphqlEndpoint = `/_+graphi?ql`
-
-  if (process.env.GATSBY_GRAPHQL_IDE === `playground`) {
-    app.get(
-      graphqlEndpoint,
-      graphqlPlayground({
-        endpoint: `/___graphql`,
-      }),
-      () => {}
-    )
-  } else {
-    graphiqlExplorer(app, {
-      graphqlEndpoint,
-    })
-  }
-
-  app.use(
-    graphqlEndpoint,
-    graphqlHTTP(
-      (): graphqlHTTP.OptionsData => {
-        const { schema, schemaCustomization } = store.getState()
-
-        return {
-          schema,
-          graphiql: false,
-          context: withResolverContext({
-            schema,
-            schemaComposer: schemaCustomization.composer,
-            context: {},
-            customContext: schemaCustomization.context,
-          }),
-          customFormatErrorFn(err): unknown {
-            return {
-              ...formatError(err),
-              stack: err.stack ? err.stack.split(`\n`) : [],
-            }
-          },
-        }
-      }
-    )
-  )
-
-  /**
-   * Refresh external data sources.
-   * This behavior is disabled by default, but the ENABLE_GATSBY_REFRESH_ENDPOINT env var enables it
-   * If no GATSBY_REFRESH_TOKEN env var is available, then no Authorization header is required
-   **/
-  const REFRESH_ENDPOINT = `/__refresh`
-  const refresh = async (req: express.Request): Promise<void> => {
-    let activity = report.activityTimer(`createSchemaCustomization`, {})
-    activity.start()
-    await createSchemaCustomization({
-      refresh: true,
-    })
-    activity.end()
-    activity = report.activityTimer(`Refreshing source data`, {})
-    activity.start()
-    await sourceNodes({
-      webhookBody: req.body,
-    })
-    activity.end()
-  }
-  app.use(REFRESH_ENDPOINT, express.json())
-  app.post(REFRESH_ENDPOINT, (req, res) => {
-    const enableRefresh = process.env.ENABLE_GATSBY_REFRESH_ENDPOINT
-    const refreshToken = process.env.GATSBY_REFRESH_TOKEN
-    const authorizedRefresh =
-      !refreshToken || req.headers.authorization === refreshToken
-
-    if (enableRefresh && authorizedRefresh) {
-      refresh(req)
-    }
-    res.end()
-  })
-
-  app.get(`/__open-stack-frame-in-editor`, (req, res) => {
-    launchEditor(req.query.fileName, req.query.lineNumber)
-    res.end()
-  })
-
-  // Disable directory indexing i.e. serving index.html from a directory.
-  // This can lead to serving stale html files during development.
-  //
-  // We serve by default an empty index.html that sets up the dev environment.
-  app.use(developStatic(`public`, { index: false }))
-
-  app.use(
-    webpackDevMiddleware(compiler, {
-      logLevel: `silent`,
-      publicPath: devConfig.output.publicPath,
-      watchOptions: devConfig.devServer
-        ? devConfig.devServer.watchOptions
-        : null,
-      stats: `errors-only`,
-    })
-  )
-
-  // Expose access to app for advanced use cases
-  const { developMiddleware } = store.getState().config
-
-  if (developMiddleware) {
-    developMiddleware(app, program)
-  }
-
-  // Set up API proxy.
-  const { proxy } = store.getState().config
-  if (proxy) {
-    proxy.forEach(({ prefix, url }) => {
-      app.use(`${prefix}/*`, (req, res) => {
-        const proxiedUrl = url + req.originalUrl
-        const {
-          // remove `host` from copied headers
-          // eslint-disable-next-line @typescript-eslint/no-unused-vars
-          headers: { host, ...headers },
-          method,
-        } = req
-        req
-          .pipe(
-            got
-              .stream(proxiedUrl, { headers, method, decompress: false })
-              .on(`response`, response =>
-                res.writeHead(response.statusCode || 200, response.headers)
-              )
-              .on(`error`, (err, _, response) => {
-                if (response) {
-                  res.writeHead(response.statusCode || 400, response.headers)
-                } else {
-                  const message = `Error when trying to proxy request "${req.originalUrl}" to "${proxiedUrl}"`
-
-                  report.error(message, err)
-                  res.sendStatus(500)
-                }
-              })
-          )
-          .pipe(res)
-      })
-    })
-  }
-
-  await apiRunnerNode(`onCreateDevServer`, { app })
-
-  // In case nothing before handled hot-update - send 404.
-  // This fixes "Unexpected token < in JSON at position 0" runtime
-  // errors after restarting development server and
-  // cause automatic hard refresh in the browser.
-  app.use(/.*\.hot-update\.json$/i, (_, res) => {
-    res.status(404).end()
-  })
-
-  // Render an HTML page and serve it.
-  app.use((_, res) => {
-    res.sendFile(directoryPath(`public/index.html`), err => {
-      if (err) {
-        res.status(500).end()
-      }
-    })
-  })
-
-  /**
-   * Set up the HTTP server and socket.io.
-   * If a SSL cert exists in program, use it with `createServer`.
-   **/
-  const server = program.ssl
-    ? https.createServer(program.ssl, app)
-    : new http.Server(app)
-
-  const socket = websocketManager.init({ server, directory: program.directory })
-
-  const listener = server.listen(program.port, program.host)
-
-  // Register watcher that rebuilds index.html every time html.js changes.
-  const watchGlobs = [`src/html.js`, `plugins/**/gatsby-ssr.js`].map(path =>
-    slash(directoryPath(path))
-  )
-
-  chokidar.watch(watchGlobs).on(`change`, async () => {
-    await createIndexHtml(indexHTMLActivity)
-    socket.to(`clients`).emit(`reload`)
-  })
-
-  return { compiler, listener, webpackActivity }
-}
-
->>>>>>> ec98e88e
 module.exports = async (program: IProgram): Promise<void> => {
   // We want to prompt the feedback request when users quit develop
   // assuming they pass the heuristic check to know they are a user
@@ -393,7 +129,7 @@
 
   /**
    * Refresh external data sources.
-   * This behavior is disabled by default, but the ENABLE_REFRESH_ENDPOINT env var enables it
+   * This behavior is disabled by default, but the ENABLE_GATSBY_REFRESH_ENDPOINT env var enables it
    * If no GATSBY_REFRESH_TOKEN env var is available, then no Authorization header is required
    **/
   const REFRESH_ENDPOINT = `/__refresh`

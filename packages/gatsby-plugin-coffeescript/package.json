{
  "name": "gatsby-plugin-coffeescript",
  "description": "Adds CoffeeScript support for Gatsby layouts and pages.",
<<<<<<< HEAD
  "version": "2.0.0-alpha.1",
=======
  "version": "1.4.8",
>>>>>>> f465b38e
  "author": "Kyle Mathews <mathews.kyle@gmail.com>",
  "contributors": [
    "Noah Lange <noahrlange@gmail.com>"
  ],
  "dependencies": {
    "babel-runtime": "^6.26.0",
    "coffee-loader": "^0.7.3",
    "coffee-react-transform": "^5.0.0",
    "coffeescript": "next"
  },
  "devDependencies": {
    "babel-cli": "^6.26.0",
    "cross-env": "^5.0.5"
  },
  "keywords": [
    "gatsby",
    "coffeescript"
  ],
  "license": "MIT",
  "main": "index.js",
  "readme": "README.md",
  "scripts": {
    "build": "babel src --out-dir . --ignore __tests__",
    "watch": "babel -w src --out-dir . --ignore __tests__",
    "prepublish": "cross-env NODE_ENV=production npm run build"
  }
}<|MERGE_RESOLUTION|>--- conflicted
+++ resolved
@@ -1,11 +1,7 @@
 {
   "name": "gatsby-plugin-coffeescript",
   "description": "Adds CoffeeScript support for Gatsby layouts and pages.",
-<<<<<<< HEAD
-  "version": "2.0.0-alpha.1",
-=======
-  "version": "1.4.8",
->>>>>>> f465b38e
+  "version": "2.0.0-alpha.f20ac0ed",
   "author": "Kyle Mathews <mathews.kyle@gmail.com>",
   "contributors": [
     "Noah Lange <noahrlange@gmail.com>"

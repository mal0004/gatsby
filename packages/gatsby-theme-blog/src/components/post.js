--- conflicted
+++ resolved
@@ -23,11 +23,8 @@
     <SEO
       title={post.title}
       description={post.excerpt}
-<<<<<<< HEAD
       keywords={post.keywords}
-=======
       imageSource={post.image?.childImageSharp?.fluid.src}
->>>>>>> 4b635318
     />
     <main>
       <PostTitle>{post.title}</PostTitle>
